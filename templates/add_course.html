<!DOCTYPE html>
<html>
  {% extends "base.html" %} {% block content %}
  <head>
    <title>Add Course</title>
    <style>
      body {
        font-family: Arial, sans-serif;
        background-color: #f4f4f4;
        margin: 0;
        padding: 0;
      }
      .container {
        width: 70%;
        margin: auto;
        background: white;
        padding: 20px;
        box-shadow: 0 0 10px rgba(0, 0, 0, 0.1);
        border-radius: 8px;
        margin-top: 50px;
      }
      h1 {
        text-align: center;
        color: #333;
      }
      form {
        display: flex;
        flex-direction: column;
      }
      label {
        margin-top: 10px;
        color: #555;
      }
      input,
      textarea {
        padding: 10px;
        margin-top: 5px;
        border: 1px solid #ccc;
        border-radius: 4px;
      }
      input[type="submit"] {
        margin-top: 20px;
        background-color: #5cb85c;
        color: white;
        border: none;
        cursor: pointer;
        padding: 15px;
        font-size: 16px;
      }
      input[type="submit"]:hover {
        background-color: #4cae4c;
      }
      .back-link {
        text-align: center;
        margin-top: 20px;
      }
      .back-link a {
        color: #007bff;
        text-decoration: none;
      }
      .back-link a:hover {
        text-decoration: underline;
      }
    </style>
  </head>
  <body>
    <div class="container">
<<<<<<< HEAD
      <h1>Add a New Course</h1>
      <form method="post">
        <label for="code">Course Code: <span style="color: red;">*</span></label>
        <input type="text" id="code" name="code" required />

        <label for="name">Course Name: <span style="color: red;">*</span></label>
        <input type="text" id="name" name="name" required />

        <label for="instructor">Instructor:</label>
        <input type="text" id="instructor" name="instructor" />

        <label for="semester">Semester:</label>
        <input type="text" id="semester" name="semester" />

        <label for="schedule">Schedule:</label>
        <input type="text" id="schedule" name="schedule" />

        <label for="classroom">Classroom:</label>
        <input type="text" id="classroom" name="classroom" />

        <label for="prerequisites">Prerequisites:</label>
        <input type="text" id="prerequisites" name="prerequisites" />

        <label for="grading">Grading:</label>
        <input type="text" id="grading" name="grading" />

        <label for="description">Description:</label>
        <textarea id="description" name="description" rows="4"></textarea>

        <input type="submit" value="Add Course" />
      </form>
      <div class="back-link">
        <a href="{{ url_for('index') }}">Back to Home</a>
      </div>
=======
        <h1>Add a New Course</h1>
        <form method="post">
            <label for="code">Course Code: <span style="color: red;">*</span></label>
            <input type="text" id="code" name="code">
            
            <label for="name">Course Name: <span style="color: red;">*</span></label>
            <input type="text" id="name" name="name">
            
            <label for="instructor">Instructor:</label>
            <input type="text" id="instructor" name="instructor">
            
            <label for="semester">Semester:</label>
            <input type="text" id="semester" name="semester">
            
            <label for="schedule">Schedule:</label>
            <input type="text" id="schedule" name="schedule">
            
            <label for="classroom">Classroom:</label>
            <input type="text" id="classroom" name="classroom">
            
            <label for="prerequisites">Prerequisites:</label>
            <input type="text" id="prerequisites" name="prerequisites">
            
            <label for="grading">Grading:</label>
            <input type="text" id="grading" name="grading">
            
            <label for="description">Description:</label>
            <textarea id="description" name="description" rows="4"></textarea>
            
            <input type="submit" value="Add Course">
        </form>
        <div class="back-link">
            <a href="{{ url_for('index') }}">Back to Home</a>
        </div>
>>>>>>> c6e581ec
    </div>
  </body>
  {% endblock %}
</html><|MERGE_RESOLUTION|>--- conflicted
+++ resolved
@@ -65,42 +65,6 @@
   </head>
   <body>
     <div class="container">
-<<<<<<< HEAD
-      <h1>Add a New Course</h1>
-      <form method="post">
-        <label for="code">Course Code: <span style="color: red;">*</span></label>
-        <input type="text" id="code" name="code" required />
-
-        <label for="name">Course Name: <span style="color: red;">*</span></label>
-        <input type="text" id="name" name="name" required />
-
-        <label for="instructor">Instructor:</label>
-        <input type="text" id="instructor" name="instructor" />
-
-        <label for="semester">Semester:</label>
-        <input type="text" id="semester" name="semester" />
-
-        <label for="schedule">Schedule:</label>
-        <input type="text" id="schedule" name="schedule" />
-
-        <label for="classroom">Classroom:</label>
-        <input type="text" id="classroom" name="classroom" />
-
-        <label for="prerequisites">Prerequisites:</label>
-        <input type="text" id="prerequisites" name="prerequisites" />
-
-        <label for="grading">Grading:</label>
-        <input type="text" id="grading" name="grading" />
-
-        <label for="description">Description:</label>
-        <textarea id="description" name="description" rows="4"></textarea>
-
-        <input type="submit" value="Add Course" />
-      </form>
-      <div class="back-link">
-        <a href="{{ url_for('index') }}">Back to Home</a>
-      </div>
-=======
         <h1>Add a New Course</h1>
         <form method="post">
             <label for="code">Course Code: <span style="color: red;">*</span></label>
@@ -135,7 +99,6 @@
         <div class="back-link">
             <a href="{{ url_for('index') }}">Back to Home</a>
         </div>
->>>>>>> c6e581ec
     </div>
   </body>
   {% endblock %}
